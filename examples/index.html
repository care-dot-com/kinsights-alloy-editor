--- conflicted
+++ resolved
@@ -89,16 +89,18 @@
             Styling content
             <img width="380" height="102" src="//alloyeditor.com/website/img/style.png" style="float: right;">
         </h4>
-        <p>Currently we have implementation of the following styles:
-            <ul>
-                <li>Strong (Bold)</li>
-                <li>Emphasize (Italic)</li>
-                <li>Underline</li>
-                <li>Heading Level 1</li>
-                <li>Heading Level 2</li>
-                <li>Heading Level 4 <sup>*</sup><br><sup>*</sup> Please note that the button for Heading Level 4 style has been added especially for this page!</li>
-            </ul>
-        </p>
+        <p>Currently we have implementation of the following styles:</p>
+        <ul>
+            <li>Strong (Bold)</li>
+            <li>Emphasize (Italic)</li>
+            <li>Underline</li>
+            <li>Heading Level 1</li>
+            <li>Heading Level 2</li>
+            <li>Heading Level 4 <sup>*</sup></li>
+        </ul>
+        <em style="font-size:14px;">
+            <sup>*</sup> Please note that the button for Heading Level 4 style has been added especially for this page!
+        </em>
 
         <h4>
             Adding content
@@ -238,40 +240,16 @@
 
         var popoverAnim = new Y.Popover({
             align: {
-<<<<<<< HEAD
                 node: '#hintTarget',
                 points: [Y.WidgetPositionAlign.BC, Y.WidgetPositionAlign.TC]
             },
             bodyContent: 'Just click inside the content below and start typing.',
-=======
-                node: contentEditableNode,
-                points: [Y.WidgetPositionAlign.TC, Y.WidgetPositionAlign.TC]
-            },
-            bodyContent: 'You can edit the content of this page directly.<br>Just click inside the content below and start typing, adding text or styling it.',
->>>>>>> 622f8b72
             cssClass: 'sample-hint',
             id: 'sampleHint',
             plugins: [Y.Plugin.WidgetAnim],
             position: 'top',
             render: true,
             zIndex: 500
-<<<<<<< HEAD
-=======
-        });
-
-        contentEditableNode.once('focus', destroyPopover);
-
-        popoverAnim.get('boundingBox').once('click', destroyPopover);
-
-        var headingEditor = new Y.AlloyEditor({
-            srcNode: '#headerEditable',
-            toolbars: {
-                styles: {
-                    buttons: ['h1', 'h2', 'twitter'],
-                    zIndex: 500
-                }
-            }
->>>>>>> 622f8b72
         });
 
         contentEditableNode.once('focus', destroyPopover);
