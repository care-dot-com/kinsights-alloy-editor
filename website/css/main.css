/* Monokai Syntax Highlight */

pre {
  border: 0;
  padding: 0;
}

code {
  color: #3A87AD;
  padding: 2px 4px;
  background-color: #f7f7f9;
  border: 1px solid #e1e1e8;
}

pre code {
  overflow: auto;
  display: block;
  padding: 0.5em;
  background: #272822;
  white-space: pre;
  word-break: normal;
  word-wrap: normal;
}

.hljs {
  display: block; padding: 0.5em;
  background: #272822;
}

.hljs-tag,
.hljs-tag .hljs-title,
.hljs-keyword,
.hljs-literal,
.hljs-strong,
.hljs-change,
.hljs-winutils,
.hljs-flow,
.lisp .hljs-title,
.clojure .hljs-built_in,
.nginx .hljs-title,
.tex .hljs-special {
  color: #F92672;
}

.hljs {
  color: #DDD;
}

.hljs .hljs-constant,
.asciidoc .hljs-code {
    color: #66D9EF;
}

.hljs-code,
.hljs-class .hljs-title,
.hljs-header {
    color: white;
}

.hljs-link_label,
.hljs-attribute,
.hljs-symbol,
.hljs-symbol .hljs-string,
.hljs-value,
.hljs-regexp {
    color: #BF79DB;
}

.hljs-link_url,
.hljs-tag .hljs-value,
.hljs-string,
.hljs-bullet,
.hljs-subst,
.hljs-title,
.hljs-emphasis,
.haskell .hljs-type,
.hljs-preprocessor,
.hljs-pragma,
.ruby .hljs-class .hljs-parent,
.hljs-built_in,
.sql .hljs-aggregate,
.django .hljs-template_tag,
.django .hljs-variable,
.smalltalk .hljs-class,
.hljs-javadoc,
.django .hljs-filter .hljs-argument,
.smalltalk .hljs-localvars,
.smalltalk .hljs-array,
.hljs-attr_selector,
.hljs-pseudo,
.hljs-addition,
.hljs-stream,
.hljs-envvar,
.apache .hljs-tag,
.apache .hljs-cbracket,
.tex .hljs-command,
.hljs-prompt {
  color: #A6E22E;
}

.hljs-comment,
.java .hljs-annotation,
.smartquote,
.hljs-blockquote,
.hljs-horizontal_rule,
.python .hljs-decorator,
.hljs-template_comment,
.hljs-pi,
.hljs-doctype,
.hljs-deletion,
.hljs-shebang,
.apache .hljs-sqbracket,
.tex .hljs-formula {
  color: #75715E;
}

.hljs-keyword,
.hljs-literal,
.css .hljs-id,
.hljs-phpdoc,
.hljs-title,
.hljs-header,
.haskell .hljs-type,
.vbscript .hljs-built_in,
.sql .hljs-aggregate,
.rsl .hljs-built_in,
.smalltalk .hljs-class,
.diff .hljs-header,
.hljs-chunk,
.hljs-winutils,
.bash .hljs-variable,
.apache .hljs-tag,
.tex .hljs-special,
.hljs-request,
.hljs-status {
  font-weight: bold;
}

.coffeescript .javascript,
.javascript .xml,
.tex .hljs-formula,
.xml .javascript,
.xml .vbscript,
.xml .css,
.xml .hljs-cdata {
  opacity: 0.5;
}

/* Global Resets */

html,
body {
  height: 100%;
}

body {
  font-family: HelveticaNeue, Helvetica, Arial, sans-serif;
  font-size: 16px;
  line-height: 1.6em;
}

p {
  font-weight: 300;
}

li {
  font-weight: 300;
  line-height: 1.6em;
}

blockquote {
  border: 0;
}

h1 {
  margin: 25px 0 15px;
}

code,
pre {
  font-family: Monaco, Menlo, Consolas, "Courier New", monospace;
  font-size: 14px;
  margin: 10px 0 5px;
  padding: 0 3px 2px;
  border-radius: 6px;
}

[contenteditable]:focus {
  outline: none;
}

#wrap {
  min-height: 100%;
  height: auto !important;
  height: 100%;
  margin: 0 auto -54px;
  background: #FCFCFC;
}

#content {
  margin: 50px 0;
}

.container {
  position: relative;
}

/* Github Ribbon */

.github-ribbon {
  position: fixed;
  top: 0;
  right: 0;
  border: 0;
  z-index: 404;
}


@media only screen and (max-width: 1190px) {
  .github-ribbon { display: none; }
}

/* Nav */

.navbar {
  -webkit-box-shadow: 0 2px 3px rgba(0, 0, 0, .25);
  -moz-box-shadow: 0 2px 3px rgba(0,0,0,.25);
  box-shadow: 0 2px 3px rgba(0, 0, 0, .25);
  *z-index: 402;
}

.navbar-fixed-top,
.navbar-fixed-bottom {
  z-index: 403;
}

.navbar-inverse .navbar-inner {
  background-color: #1b1b1b;
  background-image: -moz-linear-gradient(top, #3a3a3a, #000000);
  background-image: -webkit-gradient(linear, 0 0, 0 100%, from(#3a3a3a), to(#000000));
  background-image: -webkit-linear-gradient(top, #3a3a3a, #000000);
  background-image: -o-linear-gradient(top, #3a3a3a, #000000);
  background-image: linear-gradient(to bottom, #3a3a3a, #000000);
  background-repeat: repeat-x;
  border-color: #252525;
  filter: progid:DXImageTransform.Microsoft.gradient(startColorstr='#ff3a3a3a', endColorstr='#ff000000', GradientType=0);
}

.nav a {
  font-size: 15px;
  line-height: 2em;
  padding-top: 15px !important;
}


.navbar-inverse .brand, .navbar-inverse .nav > li > a {
  color: #F0F0F0;
}

/* Version Dropdown */

#version {
  color: #999;
  font-size: 13px;
  margin: 22px 0 0 -12px;
  display: inline-block;
}

#version .caret {
  border-top-color: #999;
  border-bottom-color: #999;
  margin-top: 9px;
}

#version:hover {
  color: #fff;
  text-decoration: none;
}

#version:hover .caret {
  border-top-color: #fff;
  border-bottom-color: #fff;
}

#version-dropdown {
  left: 142px;
  min-width: 50px;
}

#version-dropdown a {
  font-size: 12px;
}

.dropdown-menu::after {
  position: absolute;
  top: -6px;
  left: 10px;
  display: inline-block;
  border-right: 6px solid transparent;
  border-bottom: 6px solid #ffffff;
  border-left: 6px solid transparent;
  content: '';
}

/* Banner */

.banner {
  background-color: #035b7b;
  background-image: url(../img/tile.jpg);
  border-bottom: 5px solid #2bb2e4;
  margin: -50px 0 0 0;
  padding: 0;
  border-radius: 0;
  overflow: hidden;
}

.banner h2 {
  color: #fff;
  font-weight: 700;
  line-height: 1.3em;
  background: -webkit-gradient(linear, left top, left bottom, from(#fff), to(#c6c6c6));
  -webkit-background-clip: text;
  -webkit-text-fill-color: transparent;
}

/* Home Banner */

.home-banner {
  height: 480px;
}

.home-banner img {
  position: absolute;
  margin: 40px 0 0 -420px;
  max-width: none;
  z-index: 1;
}

.home-banner .presentation {
  margin-left: 500px;
  position: relative;
  z-index: 2;
}

.home-banner h2 {
  font-size: 50px;
  margin: 95px 0 0 0;
}

.home-banner h3 {
  color: #fff;
  font-size: 25px;
  font-weight: 700;
  line-height: 1.3em;
  margin: 0;
  background: -webkit-gradient(linear, left top, left bottom, from(#fff), to(#c6c6c6));
  -webkit-background-clip: text;
  -webkit-text-fill-color: transparent;
}

.home-banner p {
  width: 400px;
  color: #fff;
  font-size: 16px;
  font-weight: 300;
  line-height: 1.5em;
  margin: 5px 0 5px 0;
}

.bs-docs-social {
  margin-top: -15px;
  text-align: center;
  z-index: 2;
  position: absolute;
  width: 325px;
}

.bs-docs-social-buttons {
  margin-left: 0;
  margin-bottom: 0;
  padding-left: 0;
  list-style: none;
}

.bs-docs-social-buttons li {
  display: inline-block;
  padding: 5px 8px;
  line-height: 1;
}

.fb-btn {
  margin-top: 2px;
}

/* Page Banner */

.page-banner {
  height: 160px;
}

.page-banner h2 {
  font-size: 44px;
  margin: 80px 0 0 0;
}

/* Editor demo */
.editor-demo {
  background: url('../img/editor_demo.gif') no-repeat 0 -253px;
  height: 250px;
  margin-bottom: 20px;
}

/* Buttons */

.bt {
  text-indent: -9999px;
  display: inline-block;
  margin: 25px 0 0 0;
}

#bt-download {
  width: 257px;
  height: 75px;
  background: url(../img/btn-download.png);
  margin-left: -5px;
}

#bt-download-2 {
  width: 252px;
  height: 73px;
  background: url(../img/btn-download-2.png);
  margin: 0 auto;
  display: block;
}

#bt-fork {
  width: 167px;
  height: 75px;
  background: url(../img/btn-fork.png);
}

#bt-contribute {
  width: 252px;
  height: 73px;
  background: url(../img/btn-contribute.png);
  margin: 0 auto;
  display: block;
}

/* Quote */

.quote {
  width: 100%;
  height: 145px;
  background: #e9eced;
}

.quote blockquote {
  margin: 0;
}

.quote p {
  color: #53483b;
  line-height: 1.4em;
  font-size: 17px;
  font-family: Georgia, "Times New Roman", Times, serif;
  font-style: italic;
  margin: 0;
  padding: 30px 0;
}

.quote p .author {
  font-size: 14px;
}

/* Getting Started */

.getting-started {
  margin-top: 40px;
}

.title h3 {
  color: #12191d;
  font-size: 36px;
  font-weight: 400;
  text-align: left;
  line-height: 1em;
  margin: 10px 15px 10px 0;
  float: left;
}

.title p {
  color: #12191d;
  font-size: 23px;
  font-weight: 300;
  font-style: italic;
  text-align: left;
  margin: 18px 0 0 0;
}

.title .call {
  text-align: center;
  margin: 50px 0 30px;
}

.alloy-robot {
  margin-top: 0;
  position: relative;
}

.link-to-tutorials {
  font-size: 26px;
}

#page-example .title {
  margin-top: 30px;
}

<<<<<<< HEAD
#page-example h4 {
  margin-top: 50px;
}

#page-example h4:first-of-type {
  margin-top: 20px;
}

.popover.sample-hint {
  background-color: #2bb2e4;
}

.popover.sample-hint .arrow::after {
  border-top-color: #2bb2e4;
=======
.popover.sample-hint {
  background-color: gold;
}

.popover.sample-hint .arrow::after {
  border-top-color: gold;
>>>>>>> 622f8b72
}

.instructions {
  margin-top: 25px;
}

.instructions .steps {
  font-size: 18px;
  margin-bottom: 5px;
}

.instructions .description {
  font-weight: 300;
}

/* Showcase */

.showcase {
  margin-top: 10px;
}

.showcase h3 {
  margin-bottom: 40px;
}

.showcase .be-part {
  width: 400px;
  margin: 20px auto 0;
}

.showcase .be-part p {
  color: #12191d;
  font-size: 28px;
  font-weight: 300;
  font-style: italic;
  text-align: center;
  float: left;
  margin: 50px 10px 0 0;
}

.showcase img {
  border: 7px solid #eee;
}

/* Footer */

.footer,
#push {
  height: 60px;
}

.footer {
  background: #162026;
}

.footer .container {
  width: 940px;
}

.footer .nav {
  margin: 10px 10px 0 0;
}

.footer .nav > li > a {
  color: #e7e7e7;
  text-shadow: none;
}

.footer a:hover {
  text-decoration: none;
}

.footer .nav > li > a:hover {
  color: #fff;
}

.footer .copyright {
  color: #e7e7e7;
  margin: 0;
  padding: 20px 0;
}

.footer #liferay-logo {
  margin-top: 16px;
}

/* Sidebar */

.bs-docs-sidebar {
  margin: 0;
}

.related {
  font-size: 16px;
  font-weight: 300;
  font-style: italic;
  margin: 30px 0 10px 0;
}

.bs-docs-sidenav {
  width: 90%;
  margin: 0;
  padding: 0;
  background-color: #fff;
  -webkit-border-radius: 6px;
     -moz-border-radius: 6px;
          border-radius: 6px;
  -webkit-box-shadow: 0 1px 4px rgba(0,0,0,.065);
     -moz-box-shadow: 0 1px 4px rgba(0,0,0,.065);
          box-shadow: 0 1px 4px rgba(0,0,0,.065);
}

.bs-docs-sidenav > li > a {
  display: block;
  width: 190px \9;
  margin: 0 0 -1px;
  padding: 8px 14px;
  border: 1px solid #e5e5e5;
}

.bs-docs-sidenav > li:first-child > a {
  -webkit-border-radius: 6px 6px 0 0;
     -moz-border-radius: 6px 6px 0 0;
          border-radius: 6px 6px 0 0;
}

.bs-docs-sidenav > li:last-child > a {
  -webkit-border-radius: 0 0 6px 6px;
     -moz-border-radius: 0 0 6px 6px;
          border-radius: 0 0 6px 6px;
}

.bs-docs-sidenav > .active > a {
  position: relative;
  z-index: 0;
  padding: 9px 15px;
  border: 0;
  text-shadow: 0 1px 0 rgba(0,0,0,.15);
  -webkit-box-shadow: inset 1px 0 0 rgba(0,0,0,.1), inset -1px 0 0 rgba(0,0,0,.1);
     -moz-box-shadow: inset 1px 0 0 rgba(0,0,0,.1), inset -1px 0 0 rgba(0,0,0,.1);
          box-shadow: inset 1px 0 0 rgba(0,0,0,.1), inset -1px 0 0 rgba(0,0,0,.1);
}

/* Chevrons */
.bs-docs-sidenav .icon-chevron-right {
  float: right;
  margin-top: 8px;
  margin-right: -6px;
  opacity: .25;
}

.bs-docs-sidenav > li > a:hover {
  background-color: #f5f5f5;
}

.bs-docs-sidenav a:hover .icon-chevron-right {
  opacity: .5;
}

.bs-docs-sidenav .active .icon-chevron-right,
.bs-docs-sidenav .active a:hover .icon-chevron-right {
  background-image: url(../img/glyphicons-halflings-white.png);
  opacity: 1;
}

.bs-docs-sidenav.affix {
  top: 40px;
}

.bs-docs-sidenav.affix-bottom {
  position: absolute;
  top: auto;
  bottom: 270px;
}

/* Tutorial */

#try-btn {
  border: 0;
  display: inline;
}

#try-btn:hover {
  background-color: #006dcc;
  *background-color: #0044cc;
  background-image: -moz-linear-gradient(top, #0088cc, #0044cc);
  background-image: -webkit-gradient(linear, 0 0, 0 100%, from(#0088cc), to(#0044cc));
  background-image: -webkit-linear-gradient(top, #0088cc, #0044cc);
  background-image: -o-linear-gradient(top, #0088cc, #0044cc);
  background-image: linear-gradient(to bottom, #0088cc, #0044cc);
  background-repeat: repeat-x;
  background-position: 0;
}


/* Example */

.example {
  height: 240px;
  margin: 30px 6px 0;
}

.example h2 {
  text-align: center;
}

.example h2 a:hover {
  text-decoration: none;
}

.example img {
  width: 280px;
  height: 100px;
  margin-bottom: 20px;
  border: 7px solid #eee;
}

.example img:hover {
  border-color: #ddd;
}

/* About */

.about,
.contribute,
.discussion {
  padding-top: 30px;
}

#contributors a {
  width: 90px;
  height: 90px;
  border: 7px solid #eee;
  margin: 7px 5px;
  display: inline-block;
}

#contributors img {
  width: 90px;
  height: 90px;
}
<|MERGE_RESOLUTION|>--- conflicted
+++ resolved
@@ -516,7 +516,6 @@
   margin-top: 30px;
 }
 
-<<<<<<< HEAD
 #page-example h4 {
   margin-top: 50px;
 }
@@ -526,19 +525,13 @@
 }
 
 .popover.sample-hint {
+  color: #fff;
   background-color: #2bb2e4;
+  font-size: 14px;
 }
 
 .popover.sample-hint .arrow::after {
   border-top-color: #2bb2e4;
-=======
-.popover.sample-hint {
-  background-color: gold;
-}
-
-.popover.sample-hint .arrow::after {
-  border-top-color: gold;
->>>>>>> 622f8b72
 }
 
 .instructions {
